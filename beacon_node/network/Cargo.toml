--- conflicted
+++ resolved
@@ -20,13 +20,9 @@
 error-chain = "0.12.1"
 tokio = "0.1.22"
 parking_lot = "0.9.0"
-<<<<<<< HEAD
-smallvec = "0.6.11"
 state_processing = { path = "../../eth2/state_processing" }
 bls = { path = "../../eth2/utils/bls" }
-=======
 smallvec = "1.0.0"
->>>>>>> 8a62f3f4
 # TODO: Remove rand crate for mainnet
 rand = "0.7.2"
 fnv = "1.0.6"