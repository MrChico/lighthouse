[package]
name = "state_processing"
version = "0.1.0"
authors = ["Paul Hauner <paul@paulhauner.com>"]
edition = "2018"

[dev-dependencies]
env_logger = "0.6.0"
serde = "1.0"
serde_derive = "1.0"
serde_yaml = "0.8"

[dependencies]
bls = { path = "../utils/bls" }
<<<<<<< HEAD
fnv = "1.0"
hashing = { path = "../utils/hashing" }
hex = "0.3"
int_to_bytes = { path = "../utils/int_to_bytes" }
=======
>>>>>>> 89cb01cc
integer-sqrt = "0.1"
itertools = "0.8"
eth2_ssz_types = { path = "../utils/ssz_types" }
merkle_proof = { path = "../utils/merkle_proof" }
tree_hash = { path = "../utils/tree_hash" }
tree_hash_derive = { path = "../utils/tree_hash_derive" }
types = { path = "../types" }
rayon = "1.0"

[features]
fake_crypto = ["bls/fake_crypto"]<|MERGE_RESOLUTION|>--- conflicted
+++ resolved
@@ -12,13 +12,6 @@
 
 [dependencies]
 bls = { path = "../utils/bls" }
-<<<<<<< HEAD
-fnv = "1.0"
-hashing = { path = "../utils/hashing" }
-hex = "0.3"
-int_to_bytes = { path = "../utils/int_to_bytes" }
-=======
->>>>>>> 89cb01cc
 integer-sqrt = "0.1"
 itertools = "0.8"
 eth2_ssz_types = { path = "../utils/ssz_types" }
