--- conflicted
+++ resolved
@@ -69,11 +69,7 @@
     };
 }
 
-<<<<<<< HEAD
-#[derive(Debug, PartialEq, Clone, Default, Serialize, Encode, Decode, TestRandom)]
-=======
 #[derive(Debug, PartialEq, Clone, Default, Serialize)]
->>>>>>> 26827c60
 pub struct BeaconState {
     // Misc
     pub slot: Slot,
@@ -1326,8 +1322,6 @@
         result.append(&mut self.eth1_data_votes.hash_tree_root_internal());
         hash(&result)
     }
-<<<<<<< HEAD
-=======
 }
 
 impl<T: RngCore> TestRandom<T> for BeaconState {
@@ -1362,5 +1356,4 @@
             caches: vec![EpochCache::empty(); CACHED_EPOCHS],
         }
     }
->>>>>>> 26827c60
 }